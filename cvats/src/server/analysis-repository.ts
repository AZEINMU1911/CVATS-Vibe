<<<<<<< HEAD
=======
import type { AnalysisHistory } from "@prisma/client";
>>>>>>> 497caaa0
import type { PrismaClient } from "@prisma/client";
import { createPrismaClient } from "@/server/prisma-client";

export interface AnalysisRecord {
  id: string;
  cvId: string;
  userId: string;
  atsScore: number;
  feedback: {
    positive: string[];
    improvements: string[];
  };
  keywords: {
    extracted: string[];
    missing: string[];
  };
  usedFallback: boolean;
  fallbackReason: string | null;
  createdAt: string;
}

export interface CreateAnalysisInput {
  cvId: string;
  userId: string;
  atsScore: number;
  feedback: {
    positive: string[];
    improvements: string[];
  };
  keywords: {
    extracted: string[];
    missing: string[];
  };
  usedFallback?: boolean;
  fallbackReason?: string | null;
}

export interface AnalysisRepository {
  create(input: CreateAnalysisInput): Promise<AnalysisRecord>;
  findLatestForCv(cvId: string, userId: string): Promise<AnalysisRecord | null>;
  listByCvId(cvId: string, userId: string): Promise<AnalysisRecord[]>;
  reset?: () => void;
}

interface PrismaAnalysisEntity {
  id: string;
  cvId: string;
  userId: string;
  atsScore: number;
  feedback: unknown;
  keywords: unknown;
  usedFallback: boolean;
  fallbackReason: string | null;
  createdAt: Date;
}

const shouldUseMemory =
  process.env.NODE_ENV === "test" ||
  !process.env.DATABASE_URL ||
  (process.env.PRISMA_FORCE_MEMORY ?? "").toLowerCase() === "1" ||
  (process.env.PRISMA_FORCE_MEMORY ?? "").toLowerCase() === "true";

const toStringList = (value: unknown): string[] => {
  if (!Array.isArray(value)) return [];
  return value.map((item) => String(item)).filter((item) => item.length > 0);
};

const mapFeedback = (value: unknown): AnalysisRecord["feedback"] => {
  if (typeof value !== "object" || !value) {
    return { positive: [], improvements: [] };
  }
  const record = value as Record<string, unknown>;
  return {
    positive: toStringList(record.positive),
    improvements: toStringList(record.improvements),
  };
};

const mapKeywords = (value: unknown): AnalysisRecord["keywords"] => {
  if (typeof value !== "object" || !value) {
    return { extracted: [], missing: [] };
  }
  const record = value as Record<string, unknown>;
  return {
    extracted: toStringList(record.extracted),
    missing: toStringList(record.missing),
  };
};

const mapAnalysis = (analysis: PrismaAnalysisEntity): AnalysisRecord => ({
  id: analysis.id,
  cvId: analysis.cvId,
  userId: analysis.userId,
  atsScore: analysis.atsScore,
  feedback: mapFeedback(analysis.feedback),
  keywords: mapKeywords(analysis.keywords),
  usedFallback: analysis.usedFallback,
  fallbackReason: analysis.fallbackReason ?? null,
  createdAt: analysis.createdAt.toISOString(),
});

const createPrismaRepository = (): AnalysisRepository => {
  const prismaGlobal = globalThis as typeof globalThis & { prismaInstance?: PrismaClient };
  if (!prismaGlobal.prismaInstance) {
    prismaGlobal.prismaInstance = createPrismaClient();
  }
  const prisma = prismaGlobal.prismaInstance;

  return {
    async create(input) {
      const created = (await prisma.analysisHistory.create({
        data: {
          cvId: input.cvId,
          userId: input.userId,
          atsScore: input.atsScore,
          feedback: input.feedback,
          keywords: input.keywords,
          usedFallback: input.usedFallback ?? false,
          fallbackReason: input.fallbackReason ?? null,
        },
      })) as unknown as PrismaAnalysisEntity;
      return mapAnalysis(created);
    },
    async findLatestForCv(cvId, userId) {
      const record = (await prisma.analysisHistory.findFirst({
        where: { cvId, userId },
        orderBy: { createdAt: "desc" },
      })) as unknown as PrismaAnalysisEntity | null;
      return record ? mapAnalysis(record) : null;
    },
    async listByCvId(cvId, userId) {
      const rows = (await prisma.analysisHistory.findMany({
        where: { cvId, userId },
        orderBy: { createdAt: "desc" },
      })) as unknown as PrismaAnalysisEntity[];
      return rows.map(mapAnalysis);
    },
  };
};

const createMemoryRepository = (): AnalysisRepository => {
  const store = new Map<string, AnalysisRecord[]>();
  let counter = 0;

  return {
    async create(input) {
      const entry: AnalysisRecord = {
        id: `${Date.now()}-${counter++}`,
        cvId: input.cvId,
        userId: input.userId,
        atsScore: input.atsScore,
        feedback: {
          positive: [...input.feedback.positive],
          improvements: [...input.feedback.improvements],
        },
        keywords: {
          extracted: [...input.keywords.extracted],
          missing: [...input.keywords.missing],
        },
        usedFallback: input.usedFallback ?? false,
        fallbackReason: input.fallbackReason ?? null,
        createdAt: new Date().toISOString(),
      };
      const existing = store.get(input.cvId) ?? [];
      store.set(input.cvId, [entry, ...existing]);
      return entry;
    },
    async findLatestForCv(cvId, userId) {
      const current = store.get(cvId);
      if (!current) return null;
      return current.find((item) => item.userId === userId) ?? null;
    },
    async listByCvId(cvId, userId) {
      const current = store.get(cvId) ?? [];
      return current.filter((item) => item.userId === userId);
    },
    reset() {
      store.clear();
    },
  };
};

export const analysisRepository: AnalysisRepository = shouldUseMemory
  ? createMemoryRepository()
  : createPrismaRepository();

export const resetAnalysisRepository = (): void => {
  analysisRepository.reset?.();
};<|MERGE_RESOLUTION|>--- conflicted
+++ resolved
@@ -1,7 +1,4 @@
-<<<<<<< HEAD
-=======
 import type { AnalysisHistory } from "@prisma/client";
->>>>>>> 497caaa0
 import type { PrismaClient } from "@prisma/client";
 import { createPrismaClient } from "@/server/prisma-client";
 
