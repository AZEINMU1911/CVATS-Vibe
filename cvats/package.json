--- conflicted
+++ resolved
@@ -13,13 +13,8 @@
     "verify": "npm run lint && npm run typecheck && npm run test && npm run e2e",
     "db:push": "prisma db push",
     "db:studio": "prisma studio",
-<<<<<<< HEAD
-    "vercel-build": "prisma generate && next build",
-    "postinstall": "prisma generate"
-=======
     "vercel-build": "pnpm prisma:generate && next build",
     "postinstall": "pnpm prisma:generate"
->>>>>>> 497caaa0
   },
   "dependencies": {
     "@google/generative-ai": "^0.24.1",
