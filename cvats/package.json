--- conflicted
+++ resolved
@@ -13,13 +13,8 @@
     "verify": "npm run lint && npm run typecheck && npm run test && npm run e2e",
     "db:push": "prisma db push",
     "db:studio": "prisma studio",
-<<<<<<< HEAD
-    "vercel-build": "pnpm run prisma:generate && pnpm run build",
-    "prisma:generate": "prisma generate"
-=======
     "vercel-build": "pnpm prisma:generate && next build",
     "postinstall": "pnpm prisma:generate"
->>>>>>> 701ff8e8
   },
   "dependencies": {
     "@google/generative-ai": "^0.24.1",
